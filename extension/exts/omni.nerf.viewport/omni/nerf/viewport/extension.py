import platform
import threading

import cv2
import numpy as np
import omni.ext
import omni.ui as ui
import omni.usd
<<<<<<< HEAD
import zmq
import base64
from omni.kit.viewport.utility import get_active_viewport
=======
import rpyc
import torch as th
from omni.kit.viewport.utility import get_active_viewport, get_active_viewport_window
from omni.ui import scene as sc
>>>>>>> 5b92b4be
from pxr import Gf, Usd, UsdGeom


# Functions and vars are available to other extension as usual in python: `example.python_ext.some_public_function(x)`
def some_public_function(x: int):
    print("[omni.nerf.viewport] some_public_function was called with x: ", x)
    return x ** x


# Any class derived from `omni.ext.IExt` in top level module (defined in `python.modules` of `extension.toml`) will be
# instantiated when extension gets enabled and `on_startup(ext_id)` will be called. Later when extension gets disabled
# on_shutdown() is called.
class OmniNerfViewportExtension(omni.ext.IExt):

    def __init__(self):
        super().__init__()
        self.is_python_supported: bool = platform.python_version().startswith("3.10")
        """The Python version must match the backend version for RPyC to work."""
        self.camera_position: Gf.Vec3d = None
        self.camera_rotation: Gf.Vec3d = None
<<<<<<< HEAD
        # Initialize ZMQ context and socket
        self.zmq_context = None
        self.zmq_socket = None
=======
        # Initialize worker thread and event
        self.render_event = threading.Event()
        self.worker_thread = None
        self.should_stop = False
>>>>>>> 5b92b4be

    # ext_id is current extension id. It can be used with extension manager to query additional information, like where
    # this extension is located on filesystem.
    def on_startup(self, ext_id):
        # To see the Python print output in Omniverse Code, open the `Script Editor`.
        # In Isaac Sim, see the startup console instead.
        print("[omni.nerf.viewport] omni nerf viewport startup")
        # Ref: https://docs.omniverse.nvidia.com/dev-guide/latest/programmer_ref/usd/stage/get-current-stage.html
        self.usd_context = omni.usd.get_context()
        # Subscribe to event streams
        # Ref: https://docs.omniverse.nvidia.com/kit/docs/kit-manual/latest/guide/event_streams.html
        # Ref: https://docs.omniverse.nvidia.com/kit/docs/kit-manual/104.0/carb.events/carb.events.IEventStream.html#carb.events.IEventStream.create_subscription_to_pop_by_type
        # Listen to rendering events. Only triggered when the viewport is rendering is updated.
        # Will not be triggered when no viewport is visible on the screen.
        # Examples on using `get_rendering_event_stream` can be found by installing Isaac Sim
        # and searching for `get_rendering_event_stream` under `~/.local/share/ov/pkg/isaac_sim-2023.1.1`.
        self.rendering_event_stream = self.usd_context.get_rendering_event_stream()
        self.rendering_event_delegate = self.rendering_event_stream.create_subscription_to_pop(
            self._on_rendering_event, name="NeRF Viewport Update"
        )
        # TODO: Consider subscribing to update events
        # Ref: https://docs.omniverse.nvidia.com/dev-guide/latest/programmer_ref/events.html#subscribe-to-update-events
        # Allocate memory
        self.rgba_w, self.rgba_h = 1280, 720 # Follow default camera resolution 1280x720
        self.rgba = th.ones((self.rgba_h, self.rgba_w, 4), dtype=th.uint8, device="cuda") * 128
        """RGBA image buffer. The shape is (H, W, 4), following the NumPy convention."""
        self.rgba[:,:,3] = 255
        # Init ZMQ connection
        if self.is_python_supported:
            self.init_zmq()
        # Build UI
        self.build_ui(ext_id)
        # Start worker thread
        self.should_stop = False
        self.worker_thread = threading.Thread(target=self._render_worker, daemon=True)
        self.worker_thread.start()

    def init_zmq(self):
        """Initialize ZMQ connection"""
        self.zmq_context = zmq.Context()
        self.zmq_socket = self.zmq_context.socket(zmq.REQ)
        self.zmq_socket.connect("ipc:///tmp/omni-3dgs-extension/vanillags_renderer")

    def build_ui(self, ext_id):
        """Build the UI. Should be called upon startup."""
        # Please refer to the `Omni::UI Doc` tab in Omniverse Code for efficient development.
        # Ref: https://youtu.be/j1Pwi1KRkhk
        # Ref: https://github.com/NVIDIA-Omniverse
        # Ref: https://youtu.be/dNLFpVhBrGs
        self.ui_window = ui.Window("NeRF Viewport", width=self.rgba_w, height=self.rgba_h)

        with self.ui_window.frame:
            with ui.ZStack():
                # NeRF Viewport
                # Examples on using ByteImageProvider can be found by installing Isaac Sim
                # and searching for `set_bytes_data` under `~/.local/share/ov/pkg/isaac_sim-2023.1.1`.
                # Ref: https://docs.omniverse.nvidia.com/kit/docs/omni.ui/latest/omni.ui/omni.ui.ByteImageProvider.html
                # Ref: https://docs.omniverse.nvidia.com/kit/docs/omni.ui/latest/omni.ui/omni.ui.ImageWithProvider.html
                self.ui_nerf_provider = ui.ByteImageProvider()
                self.ui_nerf_img = ui.ImageWithProvider(
                    self.ui_nerf_provider,
                    width=ui.Percent(100),
                    height=ui.Percent(100),
                )
                # TODO: Larger image size?
                with ui.VStack(height=0):
                    self.ui_lbl_py = ui.Label("(To Be Updated)")
                    state = "supported" if platform.python_version().startswith("3.10") else "NOT supported"
                    self.ui_lbl_py.text = f"Python {platform.python_version()} is {state}"
                    # UI for setting the NeRF mesh
                    # Ref: https://docs.omniverse.nvidia.com/workflows/latest/extensions/scatter_tool.html
                    with ui.HStack():
                        self.ui_lbl_mesh = ui.Label("NeRF Mesh", width=65)
                        # Ref: https://docs.omniverse.nvidia.com/dev-guide/latest/programmer_ref/ui/widgets/stringfield.html
                        self._mesh_prim_model = ui.SimpleStringModel()
                        ui.StringField(model=self._mesh_prim_model)
                        ui.Button(
                            " S ",
                            width=0,
                            height=0,
                            clicked_fn=self._on_btn_set_click,
                            tooltip="Get From Selection",
                        )
                    ui.Button("Reset Camera", width=20, clicked_fn=self._on_btn_reset_click)
                    with ui.HStack():
                        ui.Label("Viewport Overlay", width=100)
                        model = ui.CheckBox().model
                        model.add_value_changed_fn(self._on_checkbox_value_changed)

        # Camera Viewport
        # Ref: https://docs.omniverse.nvidia.com/kit/docs/omni.kit.viewport.docs/latest/overview.html#simplest-example
        # Don't create a new viewport widget as below, since the viewport widget will often flicker.
        # Ref: https://docs.omniverse.nvidia.com/dev-guide/latest/release-notes/known-limits.html
        # ```
        # from omni.kit.widget.viewport import ViewportWidget
        # self.ui_viewport_widget = ViewportWidget(
        #     resolution = (640, 360),
        #     width = 640,
        #     height = 360,
        # )
        # self.viewport_api = self.ui_viewport_widget.viewport_api
        # ````
        # Ref: https://docs.omniverse.nvidia.com/dev-guide/latest/python-snippets/viewport/change-viewport-active-camera.html
        # Instead, the viewport is obtained from the active viewport in new renderings.
        self.viewport_window = get_active_viewport_window()
        with self.viewport_window.get_frame(ext_id):
            self.scene_view = sc.SceneView(
                screen_aspect_ratio=self.rgba_w/self.rgba_h,
            )
        self.configure_viewport_overlay(False)

        self.update_ui()

    def update_ui(self):
        print("[omni.nerf.viewport] Updating UI")
        # Ref: https://forums.developer.nvidia.com/t/refresh-window-ui/221200
        self.ui_window.frame.rebuild()

    def configure_viewport_overlay(self, show_overlay: bool):
        print(f"[omni.nerf.viewport] Configuring viewport overlay: {show_overlay}")
        if not show_overlay:
            if self.scene_view is not None:
                self.scene_view.scene.clear()
            return
        # if show_overlay, then populate the scene view
        with self.scene_view.scene:
            # Screen coordinates are in [-1, 1]
            # Ref: https://docs.omniverse.nvidia.com/workflows/latest/extensions/viewport_reticle.html
            sc.Image(
                self.ui_nerf_provider,
                width=2,
                height=2,
            )

    def _on_btn_set_click(self):
        self._mesh_prim_model.as_string = self._get_selected_prim_path()

    def _on_btn_reset_click(self):
        # TODO: Allow resetting the camera to a specific position
        # Below doesn't seem to work
        # stage: Usd.Stage = self.usd_context.get_stage()
        # prim: Usd.Prim = stage.GetPrimAtPath('/OmniverseKit_Persp')
        # # `UsdGeom.Xformable(prim).SetTranslateOp` doesn't seem to exist
        # prim.GetAttribute("xformOp:translate").Set(Gf.Vec3d(0, 0, 0.1722))
        # prim.GetAttribute("xformOp:rotateXYZ").Set(Gf.Vec3d(0, -152, 0))
        # print("translateOp", prim.GetAttribute("xformOp:translate").Get())
        # print("rotateXYZOp", prim.GetAttribute("xformOp:rotateXYZ").Get())
        print("[omni.nerf.viewport] (TODO) Reset Camera")

    def _on_checkbox_value_changed(self, model):
        value = model.get_value_as_bool()
        self.configure_viewport_overlay(value)

    def _get_selected_prim_path(self):
        """Get the selected prim. Return '' if no prim is selected."""
        # Ref: https://docs.omniverse.nvidia.com/workflows/latest/extensions/object_info.html#step-5-get-the-selected-prims-data
        selected_prim_paths = self.usd_context.get_selection().get_selected_prim_paths()
        if not selected_prim_paths:
            return ''
        return selected_prim_paths[0]

    def _render_worker(self):
        """Worker thread that processes render requests when event is set"""
        print("[omni.nerf.viewport] Render worker started")
        th.set_grad_enabled(False) # disable gradient calculation
        while not self.should_stop:
            # Wait for render event
            self.render_event.wait()
            self.render_event.clear()
            try:
                # No need to check event type, since there is only one event type: `NEW_FRAME`.
                if self.is_python_supported and self._mesh_prim_model.as_string != '':
                    viewport_api = get_active_viewport()
                    # We chose to use Viewport instead of Isaac Sim's Camera Sensor to avoid dependency on Isaac Sim.
                    # We want the extension to work with any Omniverse app, not just Isaac Sim.
                    # Ref: https://docs.omniverse.nvidia.com/isaacsim/latest/features/sensors_simulation/isaac_sim_sensors_camera.html
                    camera_to_world_mat: Gf.Matrix4d = viewport_api.transform
                    object_to_world_mat: Gf.Matrix4d = Gf.Matrix4d()
                    if self._mesh_prim_model.as_string != '':
                        stage: Usd.Stage = self.usd_context.get_stage()
                        selected_prim: Usd.Prim = stage.GetPrimAtPath(self._mesh_prim_model.as_string)
                        selected_xform: UsdGeom.Xformable = UsdGeom.Xformable(selected_prim)
                        object_to_world_mat = selected_xform.GetLocalTransformation()
                    # In USD, pre-multiplication is used for matrices.
                    # Ref: https://openusd.org/dev/api/usd_geom_page_front.html#UsdGeom_LinAlgBasics
                    world_to_object_mat: Gf.Matrix4d = object_to_world_mat.GetInverse()
                    camera_to_object_mat: Gf.Matrix4d = camera_to_world_mat * world_to_object_mat
                    camera_to_object_pos: Gf.Vec3d = camera_to_object_mat.ExtractTranslation()
                    # I suspect that the `Decompose` function will extract the rotation in the order of the input axes.
                    # So for EulerXYZ, we want to first extract and remove the Z rotation, then Y, then X.
                    # Then we reverse the order to get the XYZ rotation.
                    # I haven't spend time looking into the source code to confirm this hypothesis though.
                    # Ref: https://forums.developer.nvidia.com/t/how-to-get-euler-angle-of-the-prim-through-script-with-script-editor/269704/3
                    # Ref: https://github.com/PixarAnimationStudios/OpenUSD/blob/2864f3d04f396432f22ec5d6928fc37d34bb4c90/pxr/base/gf/rotation.cpp#L108
                    # must remove scale before rotation
                    camera_to_object_mat.Orthonormalize()
                    camera_to_object_rot: Gf.Vec3d = Gf.Vec3d(*reversed(camera_to_object_mat.ExtractRotation().Decompose(*reversed(Gf.Matrix3d()))))
                    # TODO: Consider using viewport camera projection matrix `viewport_api.projection`?
                    # Not same as below due to the potential difference in rotation matrix representation
                    # ```
                    # from scipy.spatial.transform import Rotation as R
                    # camera_rotation: Gf.Vec3d = R.from_matrix(camera_mat.ExtractRotationMatrix()).as_euler('xyz', degrees=True) # in degrees
                    # ```
                    # TODO: Consider object transform (if it is moved or rotated)
                    # No need to transform from Isaac Sim space to Nerfstudio space, since they are both in the same space.
                    # Ref: https://github.com/j3soon/coordinate-system-conventions
                    if camera_to_object_pos != self.camera_position or camera_to_object_rot != self.camera_rotation:
                        self.camera_position = camera_to_object_pos
                        self.camera_rotation = camera_to_object_rot
                        print("[omni.nerf.viewport] New camera position:", camera_to_object_pos)
                        print("[omni.nerf.viewport] New camera rotation:", camera_to_object_rot)
                        self.rpyc_conn.execute(f'rq.update_camera({list(camera_to_object_pos)}, {list(np.deg2rad(camera_to_object_rot))})')
                    image = self.rpyc_conn.eval('rq.get_rgb_image()')
                    if image is None:
                        continue
                    print("[omni.nerf.viewport] NeRF viewport updated")
                    image = np.asarray(image) # received with shape (H*, W*, 3)
                    image = cv2.resize(image, (self.rgba_w, self.rgba_h), interpolation=cv2.INTER_LINEAR) # resize to (H, W, 3)
                    self.rgba[:,:,:3] = th.from_numpy(image * 255).to(device="cuda")
                else:
                    # If python version is not supported, render the dummy image.
                    self.rgba[:,:,:3] = ((self.rgba[:,:,:3].int() + 1) % 256).to(th.uint8)
                self.ui_nerf_provider.set_bytes_data_from_gpu(self.rgba.data_ptr(), (self.rgba_w, self.rgba_h))
            except Exception as e:
                print(f"[omni.nerf.viewport] Error in render worker: {e}")
        print("[omni.nerf.viewport] Render worker stopped")

    def _on_rendering_event(self, event):
        """Called by rendering_event_stream."""
<<<<<<< HEAD
        # No need to check event type, since there is only one event type: `NEW_FRAME`.
        if self.is_python_supported and self._mesh_prim_model.as_string != '':
            viewport_api = get_active_viewport()
            # We chose to use Viewport instead of Isaac Sim's Camera Sensor to avoid dependency on Isaac Sim.
            # We want the extension to work with any Omniverse app, not just Isaac Sim.
            # Ref: https://docs.omniverse.nvidia.com/isaacsim/latest/features/sensors_simulation/isaac_sim_sensors_camera.html
            camera_to_world_mat: Gf.Matrix4d = viewport_api.transform
            object_to_world_mat: Gf.Matrix4d = Gf.Matrix4d()
            if self._mesh_prim_model.as_string != '':
                stage: Usd.Stage = self.usd_context.get_stage()
                selected_prim: Usd.Prim = stage.GetPrimAtPath(self._mesh_prim_model.as_string)
                selected_xform: UsdGeom.Xformable = UsdGeom.Xformable(selected_prim)
                object_to_world_mat = selected_xform.GetLocalTransformation()
            # In USD, pre-multiplication is used for matrices.
            # Ref: https://openusd.org/dev/api/usd_geom_page_front.html#UsdGeom_LinAlgBasics
            world_to_object_mat: Gf.Matrix4d = object_to_world_mat.GetInverse()
            camera_to_object_mat: Gf.Matrix4d = camera_to_world_mat * world_to_object_mat
            camera_to_object_pos: Gf.Vec3d = camera_to_object_mat.ExtractTranslation()
            # I suspect that the `Decompose` function will extract the rotation in the order of the input axes.
            # So for EulerXYZ, we want to first extract and remove the Z rotation, then Y, then X.
            # Then we reverse the order to get the XYZ rotation.
            # I haven't spend time looking into the source code to confirm this hypothesis though.
            # Ref: https://forums.developer.nvidia.com/t/how-to-get-euler-angle-of-the-prim-through-script-with-script-editor/269704/3
            # Ref: https://github.com/PixarAnimationStudios/OpenUSD/blob/2864f3d04f396432f22ec5d6928fc37d34bb4c90/pxr/base/gf/rotation.cpp#L108
            # must remove scale before rotation
            camera_to_object_mat.Orthonormalize()
            camera_to_object_rot: Gf.Vec3d = Gf.Vec3d(*reversed(camera_to_object_mat.ExtractRotation().Decompose(*reversed(Gf.Matrix3d()))))
            # TODO: Consider using viewport camera projection matrix `viewport_api.projection`?
            # Not same as below due to the potential difference in rotation matrix representation
            # ```
            # from scipy.spatial.transform import Rotation as R
            # camera_rotation: Gf.Vec3d = R.from_matrix(camera_mat.ExtractRotationMatrix()).as_euler('xyz', degrees=True) # in degrees
            # ```
            # TODO: Consider object transform (if it is moved or rotated)
            # No need to transform from Isaac Sim space to Nerfstudio space, since they are both in the same space.
            # Ref: https://github.com/j3soon/coordinate-system-conventions
            if camera_to_object_pos != self.camera_position or camera_to_object_rot != self.camera_rotation:
                self.camera_position = camera_to_object_pos
                self.camera_rotation = camera_to_object_rot
                print("[omni.nerf.viewport] New camera position:", camera_to_object_pos)
                print("[omni.nerf.viewport] New camera rotation:", camera_to_object_rot)
                
                # Prepare camera pose data
                pose_data = {
                    'position': list(camera_to_object_pos),
                    'rotation': list(np.deg2rad(camera_to_object_rot))
                }
                try:
                    self.zmq_socket.send_json(pose_data)
                    response = self.zmq_socket.recv_json()
                    
                    if 'error' in response:
                        print(f"[omni.nerf.viewport] Error from server: {response['error']}")
                    else:
                        # Convert base64 string back to numpy array
                        shape = response['shape'] # HWC
                        image_base64 = response['image']
                        image_bytes = base64.b64decode(image_base64)
                        image = np.frombuffer(image_bytes, dtype=np.uint8).reshape(shape)
                        
                        # Resize to match viewport dimensions
                        image = cv2.resize(image, (self.rgba_w, self.rgba_h), interpolation=cv2.INTER_LINEAR)
                        self.rgba[:,:,:3] = image
                        print("[omni.nerf.viewport] NeRF viewport updated")
                except Exception as e:
                    print(f"[omni.nerf.viewport] Error during communication: {e}")
                    return
        else:
            # If python version is not supported, render the dummy image.
            self.rgba[:,:,:3] = (self.rgba[:,:,:3] + np.ones((self.rgba_h, self.rgba_w, 3), dtype=np.uint8)) % 256
        self.ui_nerf_provider.set_bytes_data(self.rgba.flatten().tolist(), (self.rgba_w, self.rgba_h))
=======
        self.render_event.set()
>>>>>>> 5b92b4be

    def on_shutdown(self):
        print("[omni.nerf.viewport] omni nerf viewport shutdown")
        # Stop worker thread
        self.should_stop = True
        self.render_event.set()  # Wake up worker thread to check should_stop
        if self.worker_thread is not None:
            self.worker_thread.join(timeout=1.0)
        if self.is_python_supported:
<<<<<<< HEAD
            if self.zmq_socket:
                self.zmq_socket.close()
            if self.zmq_context:
                self.zmq_context.term()
=======
            self.rpyc_conn.execute('del rq')
        self.configure_viewport_overlay(False)
>>>>>>> 5b92b4be

    def destroy(self):
        # Ref: https://docs.omniverse.nvidia.com/workflows/latest/extensions/object_info.html#step-3-4-use-usdcontext-to-listen-for-selection-changes
        self.stage_event_stream = None
        self.stage_event_delegate.unsubscribe()<|MERGE_RESOLUTION|>--- conflicted
+++ resolved
@@ -6,16 +6,11 @@
 import omni.ext
 import omni.ui as ui
 import omni.usd
-<<<<<<< HEAD
 import zmq
 import base64
-from omni.kit.viewport.utility import get_active_viewport
-=======
-import rpyc
 import torch as th
 from omni.kit.viewport.utility import get_active_viewport, get_active_viewport_window
 from omni.ui import scene as sc
->>>>>>> 5b92b4be
 from pxr import Gf, Usd, UsdGeom
 
 
@@ -36,16 +31,13 @@
         """The Python version must match the backend version for RPyC to work."""
         self.camera_position: Gf.Vec3d = None
         self.camera_rotation: Gf.Vec3d = None
-<<<<<<< HEAD
         # Initialize ZMQ context and socket
         self.zmq_context = None
         self.zmq_socket = None
-=======
         # Initialize worker thread and event
         self.render_event = threading.Event()
         self.worker_thread = None
         self.should_stop = False
->>>>>>> 5b92b4be
 
     # ext_id is current extension id. It can be used with extension manager to query additional information, like where
     # this extension is located on filesystem.
@@ -257,14 +249,28 @@
                         self.camera_rotation = camera_to_object_rot
                         print("[omni.nerf.viewport] New camera position:", camera_to_object_pos)
                         print("[omni.nerf.viewport] New camera rotation:", camera_to_object_rot)
-                        self.rpyc_conn.execute(f'rq.update_camera({list(camera_to_object_pos)}, {list(np.deg2rad(camera_to_object_rot))})')
-                    image = self.rpyc_conn.eval('rq.get_rgb_image()')
-                    if image is None:
-                        continue
-                    print("[omni.nerf.viewport] NeRF viewport updated")
-                    image = np.asarray(image) # received with shape (H*, W*, 3)
-                    image = cv2.resize(image, (self.rgba_w, self.rgba_h), interpolation=cv2.INTER_LINEAR) # resize to (H, W, 3)
-                    self.rgba[:,:,:3] = th.from_numpy(image * 255).to(device="cuda")
+                        
+                        # Prepare camera pose data
+                        pose_data = {
+                            'position': list(camera_to_object_pos),
+                            'rotation': list(np.deg2rad(camera_to_object_rot))
+                        }
+                        self.zmq_socket.send_json(pose_data)
+                        response = self.zmq_socket.recv_json()
+                        
+                        if 'error' in response:
+                            print(f"[omni.nerf.viewport] Error from server: {response['error']}")
+                        else:
+                            # Convert base64 string back to numpy array
+                            shape = response['shape'] # HWC
+                            image_base64 = response['image']
+                            image_bytes = base64.b64decode(image_base64)
+                            image = np.frombuffer(image_bytes, dtype=np.uint8).reshape(shape)
+                            
+                            # Resize to match viewport dimensions
+                            image = cv2.resize(image, (self.rgba_w, self.rgba_h), interpolation=cv2.INTER_LINEAR)
+                            print("[omni.nerf.viewport] NeRF viewport updated")
+                            self.rgba[:,:,:3] = th.from_numpy(image).to(device="cuda")
                 else:
                     # If python version is not supported, render the dummy image.
                     self.rgba[:,:,:3] = ((self.rgba[:,:,:3].int() + 1) % 256).to(th.uint8)
@@ -275,81 +281,7 @@
 
     def _on_rendering_event(self, event):
         """Called by rendering_event_stream."""
-<<<<<<< HEAD
-        # No need to check event type, since there is only one event type: `NEW_FRAME`.
-        if self.is_python_supported and self._mesh_prim_model.as_string != '':
-            viewport_api = get_active_viewport()
-            # We chose to use Viewport instead of Isaac Sim's Camera Sensor to avoid dependency on Isaac Sim.
-            # We want the extension to work with any Omniverse app, not just Isaac Sim.
-            # Ref: https://docs.omniverse.nvidia.com/isaacsim/latest/features/sensors_simulation/isaac_sim_sensors_camera.html
-            camera_to_world_mat: Gf.Matrix4d = viewport_api.transform
-            object_to_world_mat: Gf.Matrix4d = Gf.Matrix4d()
-            if self._mesh_prim_model.as_string != '':
-                stage: Usd.Stage = self.usd_context.get_stage()
-                selected_prim: Usd.Prim = stage.GetPrimAtPath(self._mesh_prim_model.as_string)
-                selected_xform: UsdGeom.Xformable = UsdGeom.Xformable(selected_prim)
-                object_to_world_mat = selected_xform.GetLocalTransformation()
-            # In USD, pre-multiplication is used for matrices.
-            # Ref: https://openusd.org/dev/api/usd_geom_page_front.html#UsdGeom_LinAlgBasics
-            world_to_object_mat: Gf.Matrix4d = object_to_world_mat.GetInverse()
-            camera_to_object_mat: Gf.Matrix4d = camera_to_world_mat * world_to_object_mat
-            camera_to_object_pos: Gf.Vec3d = camera_to_object_mat.ExtractTranslation()
-            # I suspect that the `Decompose` function will extract the rotation in the order of the input axes.
-            # So for EulerXYZ, we want to first extract and remove the Z rotation, then Y, then X.
-            # Then we reverse the order to get the XYZ rotation.
-            # I haven't spend time looking into the source code to confirm this hypothesis though.
-            # Ref: https://forums.developer.nvidia.com/t/how-to-get-euler-angle-of-the-prim-through-script-with-script-editor/269704/3
-            # Ref: https://github.com/PixarAnimationStudios/OpenUSD/blob/2864f3d04f396432f22ec5d6928fc37d34bb4c90/pxr/base/gf/rotation.cpp#L108
-            # must remove scale before rotation
-            camera_to_object_mat.Orthonormalize()
-            camera_to_object_rot: Gf.Vec3d = Gf.Vec3d(*reversed(camera_to_object_mat.ExtractRotation().Decompose(*reversed(Gf.Matrix3d()))))
-            # TODO: Consider using viewport camera projection matrix `viewport_api.projection`?
-            # Not same as below due to the potential difference in rotation matrix representation
-            # ```
-            # from scipy.spatial.transform import Rotation as R
-            # camera_rotation: Gf.Vec3d = R.from_matrix(camera_mat.ExtractRotationMatrix()).as_euler('xyz', degrees=True) # in degrees
-            # ```
-            # TODO: Consider object transform (if it is moved or rotated)
-            # No need to transform from Isaac Sim space to Nerfstudio space, since they are both in the same space.
-            # Ref: https://github.com/j3soon/coordinate-system-conventions
-            if camera_to_object_pos != self.camera_position or camera_to_object_rot != self.camera_rotation:
-                self.camera_position = camera_to_object_pos
-                self.camera_rotation = camera_to_object_rot
-                print("[omni.nerf.viewport] New camera position:", camera_to_object_pos)
-                print("[omni.nerf.viewport] New camera rotation:", camera_to_object_rot)
-                
-                # Prepare camera pose data
-                pose_data = {
-                    'position': list(camera_to_object_pos),
-                    'rotation': list(np.deg2rad(camera_to_object_rot))
-                }
-                try:
-                    self.zmq_socket.send_json(pose_data)
-                    response = self.zmq_socket.recv_json()
-                    
-                    if 'error' in response:
-                        print(f"[omni.nerf.viewport] Error from server: {response['error']}")
-                    else:
-                        # Convert base64 string back to numpy array
-                        shape = response['shape'] # HWC
-                        image_base64 = response['image']
-                        image_bytes = base64.b64decode(image_base64)
-                        image = np.frombuffer(image_bytes, dtype=np.uint8).reshape(shape)
-                        
-                        # Resize to match viewport dimensions
-                        image = cv2.resize(image, (self.rgba_w, self.rgba_h), interpolation=cv2.INTER_LINEAR)
-                        self.rgba[:,:,:3] = image
-                        print("[omni.nerf.viewport] NeRF viewport updated")
-                except Exception as e:
-                    print(f"[omni.nerf.viewport] Error during communication: {e}")
-                    return
-        else:
-            # If python version is not supported, render the dummy image.
-            self.rgba[:,:,:3] = (self.rgba[:,:,:3] + np.ones((self.rgba_h, self.rgba_w, 3), dtype=np.uint8)) % 256
-        self.ui_nerf_provider.set_bytes_data(self.rgba.flatten().tolist(), (self.rgba_w, self.rgba_h))
-=======
         self.render_event.set()
->>>>>>> 5b92b4be
 
     def on_shutdown(self):
         print("[omni.nerf.viewport] omni nerf viewport shutdown")
@@ -359,15 +291,11 @@
         if self.worker_thread is not None:
             self.worker_thread.join(timeout=1.0)
         if self.is_python_supported:
-<<<<<<< HEAD
             if self.zmq_socket:
                 self.zmq_socket.close()
             if self.zmq_context:
                 self.zmq_context.term()
-=======
-            self.rpyc_conn.execute('del rq')
         self.configure_viewport_overlay(False)
->>>>>>> 5b92b4be
 
     def destroy(self):
         # Ref: https://docs.omniverse.nvidia.com/workflows/latest/extensions/object_info.html#step-3-4-use-usdcontext-to-listen-for-selection-changes
